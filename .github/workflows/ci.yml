--- conflicted
+++ resolved
@@ -48,33 +48,11 @@
     - uses: Swatinem/rust-cache@v2
     - uses: taiki-e/install-action@cargo-hack
     - name: Build
-<<<<<<< HEAD
-      run: cargo test --no-run --workspace --all-features
-    - name: Default features
-      run: cargo test --workspace
-    - name: toml_edit (all features)
-      run: cargo test -p toml_edit --all-features
-    - name: toml_edit (no-default features)
-      run: cargo test -p toml_edit --no-default-features
-    - name: toml (preserve_order)
-      run: cargo test -p toml --features preserve_order
-    - name: toml (all features)
-      run: cargo test -p toml --all-features
-    - name: toml (parse-only)
-      run: cargo test -p toml --no-default-features --features parse
-    - name: toml (display-only)
-      run: cargo test -p toml --no-default-features --features display
-    - name: toml (no-default features)
-      run: cargo test -p toml --no-default-features
-  msrv:
-    name: "Check MSRV: 1.70"
-=======
       run: cargo test --workspace --no-run
     - name: Test
       run: cargo hack test --feature-powerset --workspace
   msrv:
     name: "Check MSRV"
->>>>>>> 181a2cf5
     runs-on: ubuntu-latest
     steps:
     - name: Checkout repository
@@ -82,11 +60,7 @@
     - name: Install Rust
       uses: dtolnay/rust-toolchain@stable
       with:
-<<<<<<< HEAD
-        toolchain: "1.70"  # MSRV
-=======
         toolchain: stable
->>>>>>> 181a2cf5
     - uses: Swatinem/rust-cache@v2
     - uses: taiki-e/install-action@cargo-hack
     - name: Default features
@@ -143,11 +117,7 @@
     - name: Install Rust
       uses: dtolnay/rust-toolchain@stable
       with:
-<<<<<<< HEAD
-        toolchain: "1.70"  # MSRV
-=======
         toolchain: "1.76"  # STABLE
->>>>>>> 181a2cf5
         components: clippy
     - uses: Swatinem/rust-cache@v2
     - name: Install SARIF tools
