--- conflicted
+++ resolved
@@ -5,13 +5,7 @@
     hooks:
     - id: check-yaml
     - id: check-json
-<<<<<<< HEAD
-      stages: [commit]
     #- id: check-toml  # test cases
-    #  stages: [commit]
-=======
-    - id: check-toml
->>>>>>> 5e85d685
     - id: check-merge-conflict
     - id: check-case-conflict
     - id: detect-private-key
