--- conflicted
+++ resolved
@@ -15,13 +15,7 @@
   "Cargo.lock",
   "LICENSE*",
   "README.md",
-<<<<<<< HEAD
-  "benches/**/*",
-  "examples/**/*",
-  "tests/**/*"
-=======
   "examples/**/*"
->>>>>>> 5e85d685
 ]
 
 [workspace.lints.rust]
